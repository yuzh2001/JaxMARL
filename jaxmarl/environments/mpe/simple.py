""" 
Base class for MPE PettingZoo envs.

TODO: viz for communication env, e.g. crypto
"""

import jax
import jax.numpy as jnp
import numpy as onp
from jaxmarl.environments.multi_agent_env import MultiAgentEnv
from jaxmarl.environments.mpe.default_params import *
import chex
from gymnax.environments.spaces import Box, Discrete
from flax import struct
from typing import Tuple, Optional, Dict
from functools import partial

import matplotlib.pyplot as plt
import matplotlib

@struct.dataclass
class State:
    """Basic MPE State"""

    p_pos: chex.Array  # [num_entities, [x, y]]
    p_vel: chex.Array  # [n, [x, y]]
    c: chex.Array  # communication state [num_agents, [dim_c]]
    done: chex.Array  # bool [num_agents, ]
    step: int  # current step
    goal: int = None  # index of target landmark, used in: SimpleSpeakerListenerMPE, SimpleReferenceMPE, SimplePushMPE, SimpleAdversaryMPE


class SimpleMPE(MultiAgentEnv):
    def __init__(
        self,
        num_agents=1,
        action_type=DISCRETE_ACT,
        agents=None,
        num_landmarks=1,
        landmarks=None,
        action_spaces=None,
        observation_spaces=None,
        colour=None,
        dim_c=0,
        dim_p=2,
        max_steps=MAX_STEPS,
        dt=DT,
        **kwargs,
    ):
        # Agent and entity constants
        self.num_agents = num_agents
        self.num_landmarks = num_landmarks
        self.num_entities = num_agents + num_landmarks
        self.agent_range = jnp.arange(num_agents)
        self.entity_range = jnp.arange(self.num_entities)

        # Setting, and sense checking, entity names and agent action spaces
        if agents is None:
            self.agents = [f"agent_{i}" for i in range(num_agents)]
        else:
            assert (
                len(agents) == num_agents
            ), f"Number of agents {len(agents)} does not match number of agents {num_agents}"
            self.agents = agents
        self.a_to_i = {a: i for i, a in enumerate(self.agents)}
        self.classes = self.create_agent_classes()

        if landmarks is None:
            self.landmarks = [f"landmark {i}" for i in range(num_landmarks)]
        else:
            assert (
                len(landmarks) == num_landmarks
            ), f"Number of landmarks {len(landmarks)} does not match number of landmarks {num_landmarks}"
            self.landmarks = landmarks
        self.l_to_i = {l: i + self.num_agents for i, l in enumerate(self.landmarks)}

        if action_spaces is None:
            if action_type == DISCRETE_ACT:
                self.action_spaces = {i: Discrete(5) for i in self.agents}
            elif action_type == CONTINUOUS_ACT:
                self.action_spaces = {i: Box(0.0, 1.0, (5,)) for i in self.agents}
        else:
            assert (
                len(action_spaces.keys()) == num_agents
            ), f"Number of action spaces {len(action_spaces.keys())} does not match number of agents {num_agents}"
            self.action_spaces = action_spaces

        if observation_spaces is None:
            self.observation_spaces = {
                i: Box(-jnp.inf, jnp.inf, (4,)) for i in self.agents
            }
        else:
            assert (
                len(observation_spaces.keys()) == num_agents
            ), f"Number of observation spaces {len(observation_spaces.keys())} does not match number of agents {num_agents}"
            self.observation_spaces = observation_spaces

        self.colour = (
            colour
            if colour is not None
            else [AGENT_COLOUR] * num_agents + [OBS_COLOUR] * num_landmarks
        )

        # Action type
        if action_type == DISCRETE_ACT:
            self.action_decoder = self._decode_discrete_action
        elif action_type == CONTINUOUS_ACT:
            self.action_decoder = self._decode_continuous_action
        else:
            raise NotImplementedError(f"Action type: {action_type} is not supported")

        # World dimensions
        self.dim_c = dim_c  # communication channel dimensionality
        self.dim_p = dim_p  # position dimensionality

        # Environment parameters
        self.max_steps = max_steps
        self.dt = dt
        if "rad" in kwargs:
            self.rad = kwargs["rad"]
            assert (
                len(self.rad) == self.num_entities
            ), f"Rad array length {len(self.rad)} does not match number of entities {self.num_entities}"
            assert jnp.all(self.rad > 0), f"Rad array must be positive, got {self.rad}"
        else:
            self.rad = jnp.concatenate(
                [jnp.full((self.num_agents), 0.15), jnp.full((self.num_landmarks), 0.2)]
            )

        if "moveable" in kwargs:
            self.moveable = kwargs["moveable"]
            assert (
                len(self.moveable) == self.num_entities
            ), f"Moveable array length {len(self.moveable)} does not match number of entities {self.num_entities}"
            assert (
                self.moveable.dtype == bool
            ), f"Moveable array must be boolean, got {self.moveable}"
        else:
            self.moveable = jnp.concatenate(
                [
                    jnp.full((self.num_agents), True),
                    jnp.full((self.num_landmarks), False),
                ]
            )

        if "silent" in kwargs:
            self.silent = kwargs["silent"]
            assert (
                len(self.silent) == self.num_agents
            ), f"Silent array length {len(self.silent)} does not match number of agents {self.num_agents}"
        else:
            self.silent = jnp.full((self.num_agents), 1)

        if "collide" in kwargs:
            self.collide = kwargs["collide"]
            assert (
                len(self.collide) == self.num_entities
            ), f"Collide array length {len(self.collide)} does not match number of entities {self.num_entities}"
        else:
            self.collide = jnp.full((self.num_entities), False)

        if "mass" in kwargs:
            self.mass = kwargs["mass"]
            assert (
                len(self.mass) == self.num_entities
            ), f"Mass array length {len(self.mass)} does not match number of entities {self.num_entities}"
            assert jnp.all(
                self.mass > 0
            ), f"Mass array must be positive, got {self.mass}"
        else:
            self.mass = jnp.full((self.num_entities), 1.0)

        if "accel" in kwargs:
            self.accel = kwargs["accel"]
            assert (
                len(self.accel) == self.num_agents
            ), f"Accel array length {len(self.accel)} does not match number of agents {self.num_agents}"
            assert jnp.all(
                self.accel > 0
            ), f"Accel array must be positive, got {self.accel}"
        else:
            self.accel = jnp.full((self.num_agents), 5.0)

        if "max_speed" in kwargs:
            self.max_speed = kwargs["max_speed"]
            assert (
                len(self.max_speed) == self.num_entities
            ), f"Max speed array length {len(self.max_speed)} does not match number of entities {self.num_entities}"
        else:
            self.max_speed = jnp.concatenate(
                [jnp.full((self.num_agents), -1), jnp.full((self.num_landmarks), 0.0)]
            )

        if "u_noise" in kwargs:
            self.u_noise = kwargs["u_noise"]
            assert (
                len(self.u_noise) == self.num_agents
            ), f"U noise array length {len(self.u_noise)} does not match number of agents {self.num_agents}"
        else:
            self.u_noise = jnp.full((self.num_agents), 0)

        if "c_noise" in kwargs:
            self.c_noise = kwargs["c_noise"]
            assert (
                len(self.c_noise) == self.num_agents
            ), f"C noise array length {len(self.c_noise)} does not match number of agents {self.num_agents}"
        else:
            self.c_noise = jnp.full((self.num_agents), 0)

        if "damping" in kwargs:
            self.damping = kwargs["damping"]
            assert (
                self.damping >= 0
            ), f"Damping must be non-negative, got {self.damping}"
        else:
            self.damping = DAMPING

        if "contact_force" in kwargs:
            self.contact_force = kwargs["contact_force"]
        else:
            self.contact_force = CONTACT_FORCE

        if "contact_margin" in kwargs:
            self.contact_margin = kwargs["contact_margin"]
        else:
            self.contact_margin = CONTACT_MARGIN

    @partial(jax.jit, static_argnums=[0])
    def step_env(self, key: chex.PRNGKey, state: State, actions: dict):
        u, c = self.set_actions(actions)
        if (
            c.shape[1] < self.dim_c
        ):  # This is due to the MPE code carrying around 0s for the communication channels
            c = jnp.concatenate(
                [c, jnp.zeros((self.num_agents, self.dim_c - c.shape[1]))], axis=1
            )

        key, key_w = jax.random.split(key)
        p_pos, p_vel = self._world_step(key_w, state, u)

        key_c = jax.random.split(key, self.num_agents)
        c = self._apply_comm_action(key_c, c, self.c_noise, self.silent)
        done = jnp.full((self.num_agents), state.step >= self.max_steps)

        state = state.replace(
            p_pos=p_pos,
            p_vel=p_vel,
            c=c,
            done=done,
            step=state.step + 1,
        )

        reward = self.rewards(state)

        obs = self.get_obs(state)

        info = {}

        dones = {a: done[i] for i, a in enumerate(self.agents)}
        dones.update({"__all__": jnp.all(done)})

        return obs, state, reward, dones, info

    @partial(jax.jit, static_argnums=[0])
    def reset(self, key: chex.PRNGKey) -> Tuple[chex.Array, State]:
        """Initialise with random positions"""

        key_a, key_l = jax.random.split(key)

        p_pos = jnp.concatenate(
            [
                jax.random.uniform(
                    key_a, (self.num_agents, 2), minval=-1.0, maxval=+1.0
                ),
                jax.random.uniform(
                    key_l, (self.num_landmarks, 2), minval=-1.0, maxval=+1.0
                ),
            ]
        )

        state = State(
            p_pos=p_pos,
            p_vel=jnp.zeros((self.num_entities, self.dim_p)),
            c=jnp.zeros((self.num_agents, self.dim_c)),
            done=jnp.full((self.num_agents), False),
            step=0,
        )

        return self.get_obs(state), state

    @partial(jax.jit, static_argnums=[0])
    def get_obs(self, state: State) -> Dict[str, chex.Array]:
        """Return dictionary of agent observations"""

        @partial(jax.vmap, in_axes=[0, None])
        def _observation(aidx: int, state: State) -> jnp.ndarray:
            """Return observation for agent i."""
            landmark_rel_pos = state.p_pos[self.num_agents :] - state.p_pos[aidx]

            return jnp.concatenate(
                [state.p_vel[aidx].flatten(), landmark_rel_pos.flatten()]
            )

        obs = _observation(self.agent_range, state)
        return {a: obs[i] for i, a in enumerate(self.agents)}

    def rewards(self, state: State) -> Dict[str, float]:
        """Assign rewards for all agents"""

        @partial(jax.vmap, in_axes=[0, None])
        def _reward(aidx: int, state: State):
            return -1 * jnp.sum(
                jnp.square(state.p_pos[aidx] - state.p_pos[self.num_agents :])
            )

        r = _reward(self.agent_range, state)
        return {agent: r[i] for i, agent in enumerate(self.agents)}

    def set_actions(self, actions: Dict):
        """Extract u and c actions for all agents from actions Dict."""

        actions = jnp.array([actions[i] for i in self.agents]).reshape(
            (self.num_agents, -1)
        )

        return self.action_decoder(self.agent_range, actions)

    @partial(jax.vmap, in_axes=[None, 0, 0])
    def _decode_continuous_action(
        self, a_idx: int, action: chex.Array
    ) -> Tuple[chex.Array, chex.Array]:
        u = jnp.array([action[2] - action[1], action[4] - action[3]])
<<<<<<< HEAD

=======
>>>>>>> 0cec9ed3
        u = u * self.accel[a_idx] * self.moveable[a_idx]
        c = action[5:]
        return u, c

    @partial(jax.vmap, in_axes=[None, 0, 0])
    def _decode_discrete_action(
        self, a_idx: int, action: chex.Array
    ) -> Tuple[chex.Array, chex.Array]:
        u = jnp.zeros((self.dim_p,))
        idx = jax.lax.select(action <= 2, 0, 1)
        u_val = jax.lax.select(action % 2 == 0, 1.0, -1.0) * (action != 0)
        u = u.at[idx].set(u_val)
        u = u * self.accel[a_idx] * self.moveable[a_idx]
        return u, jnp.zeros((self.dim_c,))

    def _world_step(self, key: chex.PRNGKey, state: State, u: chex.Array):
        p_force = jnp.zeros((self.num_agents, 2))

        # apply agent physical controls
        key_noise = jax.random.split(key, self.num_agents)
        p_force = self._apply_action_force(
            key_noise, p_force, u, self.u_noise, self.moveable[: self.num_agents]
        )
        # jax.debug.print('jax p_force post agent {p_force}', p_force=p_force)

        # apply environment forces
        p_force = jnp.concatenate([p_force, jnp.zeros((self.num_landmarks, 2))])
        p_force = self._apply_environment_force(p_force, state)
        # print('p_force post apply env force', p_force)
        # jax.debug.print('jax p_force final: {p_force}', p_force=p_force)

        # integrate physical state
        p_pos, p_vel = self._integrate_state(
            p_force, state.p_pos, state.p_vel, self.mass, self.moveable, self.max_speed
        )

        return p_pos, p_vel

    @partial(jax.vmap, in_axes=[None, 0, 0, 0, 0])
    def _apply_comm_action(
        self, key: chex.PRNGKey, c: chex.Array, c_noise: int, silent: int
    ) -> chex.Array:
        silence = jnp.zeros(c.shape)
        noise = jax.random.normal(key, shape=c.shape) * c_noise
        return jax.lax.select(silent, silence, c + noise)

    # gather agent action forces
    @partial(jax.vmap, in_axes=[None, 0, 0, 0, 0, 0])
    def _apply_action_force(
        self,
        key: chex.PRNGKey,
        p_force: chex.Array,
        u: chex.Array,
        u_noise: int,
        moveable: bool,
    ):
        noise = jax.random.normal(key, shape=u.shape) * u_noise
        return jax.lax.select(moveable, u + noise, p_force)

    def _apply_environment_force(self, p_force_all: chex.Array, state: State):
        """gather physical forces acting on entities"""

        @partial(jax.vmap, in_axes=[0])
        def __env_force_outer(idx: int):
            @partial(jax.vmap, in_axes=[None, 0])
            def __env_force_inner(idx_a: int, idx_b: int):
                l = idx_b <= idx_a
                l_a = jnp.zeros((2, 2))

                collision_force = self._get_collision_force(idx_a, idx_b, state)

                xx = jax.lax.select(l, l_a, collision_force)
                # jax.debug.print('{a} {b} {f}', a=idx_a, b=idx_b, f=xx)
                return xx

            p_force_t = __env_force_inner(idx, self.entity_range)

            p_force_a = jnp.sum(p_force_t[:, 0], axis=0)  # ego force from other agents
            p_force_o = p_force_t[:, 1]
            p_force_o = p_force_o.at[idx].set(p_force_a)

            return p_force_o

        p_forces = __env_force_outer(self.entity_range)
        p_forces = jnp.sum(p_forces, axis=0)

        return p_forces + p_force_all

    @partial(jax.vmap, in_axes=[None, 0, 0, 0, 0, 0, 0])
    def _integrate_state(self, p_force, p_pos, p_vel, mass, moveable, max_speed):
        """integrate physical state"""

        p_pos += p_vel * self.dt
        p_vel = p_vel * (1 - self.damping)

        p_vel += (p_force / mass) * self.dt * moveable

        speed = jnp.sqrt(jnp.square(p_vel[0]) + jnp.square(p_vel[1]))
        over_max = (
            p_vel / jnp.sqrt(jnp.square(p_vel[0]) + jnp.square(p_vel[1])) * max_speed
        )

        p_vel = jax.lax.select((speed > max_speed) & (max_speed >= 0), over_max, p_vel)

        return p_pos, p_vel

    # get collision forces for any contact between two entities BUG
    def _get_collision_force(self, idx_a: int, idx_b: int, state: State):
        dist_min = self.rad[idx_a] + self.rad[idx_b]
        delta_pos = state.p_pos[idx_a] - state.p_pos[idx_b]

        dist = jnp.sqrt(jnp.sum(jnp.square(delta_pos)))

        # softmax penetration
        k = self.contact_margin
        penetration = jnp.logaddexp(0, -(dist - dist_min) / k) * k
        force = self.contact_force * delta_pos / dist * penetration
        force_a = +force * self.moveable[idx_a]
        force_b = -force * self.moveable[idx_b]
        force = jnp.array([force_a, force_b])

        c = (~self.collide[idx_a]) | (~self.collide[idx_b]) | (idx_a == idx_b)
        c_force = jnp.zeros((2, 2))
        return jax.lax.select(c, c_force, force)

    def create_agent_classes(self):
        if hasattr(self, "leader"):
            return {
                "leadadversary": self.leader,
                "adversaries": self.adversaries,
                "agents": self.good_agents,
            }
        elif hasattr(self, "adversaries"):
            return {
                "adversaries": self.adversaries,
                "agents": self.good_agents,
            }
        else:
            return {
                "agents": self.agents,
            }

    def agent_classes(self) -> Dict[str, list]:
        return self.classes

    ### === UTILITIES === ###
    def is_collision(self, a: int, b: int, state: State):
        """check if two entities are colliding"""
        dist_min = self.rad[a] + self.rad[b]
        delta_pos = state.p_pos[a] - state.p_pos[b]
        dist = jnp.sqrt(jnp.sum(jnp.square(delta_pos)))
        return (dist < dist_min) & (self.collide[a] & self.collide[b]) & (a != b)

    @partial(jax.vmap, in_axes=(None, 0))
    def map_bounds_reward(self, x: float):
        """vmap over x, y coodinates"""
        w = x < 0.9
        m = x < 1.0
        mr = (x - 0.9) * 10
        br = jnp.min(jnp.array([jnp.exp(2 * x - 2), 10]))
        return jax.lax.select(m, mr, br) * ~w   


if __name__ == "__main__":
    from jaxmarl.environments.mpe import MPEVisualizer

    num_agents = 3
    key = jax.random.PRNGKey(0)

    env = SimpleMPE(num_agents)

    obs, state = env.reset(key)

    mock_action = jnp.array([[1.0, 1.0, 0.1, 0.1, 0.0]])

    actions = jnp.repeat(mock_action[None], repeats=num_agents, axis=0).squeeze()

    actions = {agent: mock_action for agent in env.agents}
    a = env.agents
    a.reverse()
    print("a", a)
    actions = {agent: mock_action for agent in a}
    print("actions", actions)

    # env.enable_render()

    state_seq = []
    print("state", state)
    print("action spaces", env.action_spaces)

    for _ in range(25):
        state_seq.append(state)
        key, key_act = jax.random.split(key)
        key_act = jax.random.split(key_act, env.num_agents)
        actions = {
            agent: env.action_space(agent).sample(key_act[i])
            for i, agent in enumerate(env.agents)
        }

        obs, state, rew, dones, _ = env.step_env(key, state, actions)

    viz = MPEVisualizer(env, state_seq)
    viz.animate(None, view=True)<|MERGE_RESOLUTION|>--- conflicted
+++ resolved
@@ -330,10 +330,6 @@
         self, a_idx: int, action: chex.Array
     ) -> Tuple[chex.Array, chex.Array]:
         u = jnp.array([action[2] - action[1], action[4] - action[3]])
-<<<<<<< HEAD
-
-=======
->>>>>>> 0cec9ed3
         u = u * self.accel[a_idx] * self.moveable[a_idx]
         c = action[5:]
         return u, c
